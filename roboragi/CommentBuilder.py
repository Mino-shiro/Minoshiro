--- conflicted
+++ resolved
@@ -425,10 +425,6 @@
         #traceback.print_exc()
         return None
 
-<<<<<<< HEAD
-#Builds a stats comment. If it is basic stats the default server id is the Discordoragi help server
-def buildStatsComment(server=None, username=None, serverID="171004769069039616"):
-=======
 #Builds a manga comment from MAL/Anilist/MangaUpdates data
 def buildLightNovelComment(isExpanded, mal, ani, nu, lndb):
     try:
@@ -616,9 +612,8 @@
         #traceback.print_exc()
         return None
 
-#Builds a stats comment
-def buildStatsComment(server=None, username=None):
->>>>>>> 66e94386
+#Builds a stats comment. If it is basic stats the default server id is the Discordoragi help server
+def buildStatsComment(server=None, username=None, serverID="171004769069039616"):
     try:
         statComment = ''
         receipt = '(S) Request successful: Stats'
