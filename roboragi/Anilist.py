'''
Anilist.py
Handles all of the connections to Anilist.
'''

import requests
import difflib
import traceback
import pprint

ANICLIENT = ''
ANISECRET = ''

req = requests.Session()

try:
    import Config
    ANICLIENT = Config.aniclient
    ANISECRET = Config.anisecret
except ImportError:
    pass

access_token = ''

escape_table = {
     "&": " ",
     "\'": "\\'",
     '\"': '\\"',
     '/': ' ',
     '-': ' ',
     '!': '\!'
     }

#Anilist's database doesn't like weird symbols when searching it, so you have to escape or replace a bunch of stuff.
def escape(text):
     return "".join(escape_table.get(c,c) for c in text)

def getSynonyms(request):
    synonyms = []
    
    synonyms.append(request['title_english']) if request['title_english'] else None
    synonyms.append(request['title_romaji']) if request['title_romaji'] else None
    synonyms.extend(request['synonyms']) if request['synonyms'] else None

    return synonyms
    
#Sets up the connection to Anilist. You need a token to get stuff from them, which expires every hour.
def setup():
<<<<<<< HEAD
	print('Setting up AniList')
	try:
		request = req.post('https://anilist.co/api/auth/access_token', params={'grant_type':'client_credentials', 'client_id':ANICLIENT, 'client_secret':ANISECRET})
        req.close()

		global access_token
		access_token = request.json()['access_token']
	except Exception as e:
        req.close()
		print('Error getting Anilist token')
=======
    try:
        request = req.post('https://anilist.co/api/auth/access_token', params={'grant_type':'client_credentials', 'client_id':ANICLIENT, 'client_secret':ANISECRET})
        req.close()
        
        global access_token
        access_token = request.json()['access_token']
    except Exception as e:
        req.close()
        print('Error getting Anilist token')
>>>>>>> f3cf995f

#Returns the closest anime (as a Json-like object) it can find using the given searchtext
def getAnimeDetails(searchText):
    try:
        htmlSearchText = escape(searchText)
        
<<<<<<< HEAD
        request = req.get("https://anilist.co/api/anime/search/" + htmlSearchText, params={'access_token':access_token})
=======
        request = req.get("https://anilist.co/api/anime/search/" + htmlSearchText, params={'access_token':access_token}, timeout=10)
>>>>>>> f3cf995f
        req.close()
        
        if request.status_code == 401:
            setup()
<<<<<<< HEAD
            request = req.get("https://anilist.co/api/anime/search/" + htmlSearchText, params={'access_token':access_token})
=======
            request = req.get("https://anilist.co/api/anime/search/" + htmlSearchText, params={'access_token':access_token}, timeout=10)
>>>>>>> f3cf995f
            req.close()

        #Of the given list of shows, we try to find the one we think is closest to our search term
        closestAnime = getClosestAnime(searchText, request.json())

        if closestAnime:
            return getFullAnimeDetails(closestAnime['id'])
        else:
            return None
            
    except Exception as e:
        #traceback.print_exc()
        req.close()
        return None

#Returns the anime details based on an id
def getAnimeDetailsById(animeID):
    try:
        return getFullAnimeDetails(animeID)
    except Exception as e:
        return None

#Gets the "full" anime details (which aren't displayed when we search using the basic function). Gives us cool data like time until the next episode is aired.
def getFullAnimeDetails(animeID):
     try:
<<<<<<< HEAD
        request = req.get("https://anilist.co/api/anime/" + str(animeID), params={'access_token':access_token})
=======
        request = req.get("https://anilist.co/api/anime/" + str(animeID), params={'access_token':access_token}, timeout=10)
>>>>>>> f3cf995f
        req.close()

        if request.status_code == 401:
            setup()
<<<<<<< HEAD
            request = req.get("https://anilist.co/api/anime/" + str(animeID), params={'access_token':access_token})
=======
            request = req.get("https://anilist.co/api/anime/" + str(animeID), params={'access_token':access_token}, timeout=10)
>>>>>>> f3cf995f
            req.close()
        
        if request.status_code == 200:
            return request.json()
        else:
            return None
     except Exception as e:
<<<<<<< HEAD
        #traceback.print_exc()
        req.close()
        return None
=======
          #traceback.print_exc()
          req.close()
          return None
>>>>>>> f3cf995f

#Given a list, it finds the closest anime series it can.
def getClosestAnime(searchText, animeList):
    try:
        animeNameList = []
        animeNameListNoSyn = []

        #For each anime series, add all the titles/synonyms to an array and do a fuzzy string search to find the one closest to our search text.
        #We also fill out an array that doesn't contain the synonyms. This is to protect against shows with multiple adaptations and similar synonyms (e.g. Haiyore Nyaruko-San)
        for anime in animeList:
            animeNameList.append(anime['title_english'].lower())
            animeNameList.append(anime['title_romaji'].lower())

            animeNameListNoSyn.append(anime['title_english'].lower())
            animeNameListNoSyn.append(anime['title_romaji'].lower())

            for synonym in anime['synonyms']:
                 animeNameList.append(synonym.lower())
        
        closestNameFromList = difflib.get_close_matches(searchText.lower(), animeNameList, 1, 0.95)[0]
        
        for anime in animeList:
            if (anime['title_english'].lower() == closestNameFromList.lower()) or (anime['title_romaji'].lower() == closestNameFromList.lower()):
                return anime
            else:
                for synonym in anime['synonyms']:
                    if (synonym.lower() == closestNameFromList.lower()) and (synonym.lower() not in animeNameListNoSyn):
                        return anime

        return None
    except:
        #traceback.print_exc()
        return None

#Makes a search for a manga series using a specific author
def getMangaWithAuthor(searchText, authorName):
    try:
        htmlSearchText = escape(searchText)
        
<<<<<<< HEAD
        request = req.get("https://anilist.co/api/manga/search/" + htmlSearchText, params={'access_token':access_token})
=======
        request = req.get("https://anilist.co/api/manga/search/" + htmlSearchText, params={'access_token':access_token}, timeout=10)
>>>>>>> f3cf995f
        req.close()
        
        if request.status_code == 401:
            setup()
<<<<<<< HEAD
            request = req.get("https://anilist.co/api/manga/search/" + htmlSearchText, params={'access_token':access_token})
=======
            request = req.get("https://anilist.co/api/manga/search/" + htmlSearchText, params={'access_token':access_token}, timeout=10)
>>>>>>> f3cf995f
            req.close()
        
        closestManga = getListOfCloseManga(searchText, request.json())
        fullMangaList = []

        for manga in closestManga:
            try:
<<<<<<< HEAD
                fullManga = req.get("https://anilist.co/api/manga/" + str(manga['id']) + "/staff", params={'access_token':access_token})
=======
                fullManga = req.get("https://anilist.co/api/manga/" + str(manga['id']) + "/staff", params={'access_token':access_token}, timeout=10)
>>>>>>> f3cf995f
                req.close()

                if fullManga.status_code == 401:
                    setup()
<<<<<<< HEAD
                    fullManga = req.get("https://anilist.co/api/manga/" + str(manga['id']) + "/staff", params={'access_token':access_token})
=======
                    fullManga = req.get("https://anilist.co/api/manga/" + str(manga['id']) + "/staff", params={'access_token':access_token}, timeout=10)
>>>>>>> f3cf995f
                    req.close()

                fullMangaList.append(fullManga.json())
            except:
                req.close()
                pass

        potentialHits = []
        for manga in fullMangaList:
            for staff in manga['staff']:
                isRightName = True
                fullStaffName = staff['name_first'] + ' ' + staff['name_last']
                authorNamesSplit = authorName.split(' ')

                for name in authorNamesSplit:
                    if not (name.lower() in fullStaffName.lower()):
                        isRightName = False

                if isRightName:
                    potentialHits.append(manga)

        if potentialHits:
            return getClosestManga(searchText, potentialHits)

        return None
        
    except Exception as e:
        req.close()
        traceback.print_exc()
        req.close()
        return None

def getLightNovelDetails(searchText):
    return getMangaDetails(searchText, True)

#Returns the closest manga series given a specific search term
<<<<<<< HEAD
def getMangaDetails(searchText, isLN=false):
    try:
        htmlSearchText = escape(searchText)
        
        request = req.get("https://anilist.co/api/manga/search/" + htmlSearchText, params={'access_token':access_token})
=======
def getMangaDetails(searchText, isLN=False):
    try:
        htmlSearchText = escape(searchText)
        
        request = req.get("https://anilist.co/api/manga/search/" + htmlSearchText, params={'access_token':access_token}, timeout=10)
>>>>>>> f3cf995f
        req.close()
        
        if request.status_code == 401:
            setup()
<<<<<<< HEAD
            request = req.get("https://anilist.co/api/manga/search/" + htmlSearchText, params={'access_token':access_token})
=======
            request = req.get("https://anilist.co/api/manga/search/" + htmlSearchText, params={'access_token':access_token}, timeout=10)
>>>>>>> f3cf995f
            req.close()
        
        closestManga = getClosestManga(searchText, request.json(), isLN)

        if (closestManga is not None):
<<<<<<< HEAD
            response = req.get("https://anilist.co/api/manga/" + str(closestManga['id']), params={'access_token':access_token})
=======
            response = req.get("https://anilist.co/api/manga/" + str(closestManga['id']), params={'access_token':access_token}, timeout=10)
>>>>>>> f3cf995f
            req.close()
            return response.json()
        else:
            return None
        
    except Exception as e:
        #traceback.print_exc()
        req.close()
        return None

#Returns the closest manga series given an id
def getMangaDetailsById(mangaId):
    try:
<<<<<<< HEAD
        response = req.get("https://anilist.co/api/manga/" + str(mangaId), params={'access_token':access_token})
=======
        response = req.get("https://anilist.co/api/manga/" + str(mangaId), params={'access_token':access_token}, timeout=10)
>>>>>>> f3cf995f
        req.close()
        return response.json()
    except Exception as e:
        req.close()
        return None

#Used to determine the closest manga to a given search term in a list
def getListOfCloseManga(searchText, mangaList):
    try:
        ratio = 0.90
        returnList = []
        
        for manga in mangaList:
            alreadyExists = False
            for thing in returnList:
                if int(manga['id']) == int(thing['id']):
                    alreadyExists = True
                    break
            if (alreadyExists):
                continue
            
            if round(difflib.SequenceMatcher(lambda x: x == "", manga['title_english'].lower(), searchText.lower()).ratio(), 3) >= ratio:
                returnList.append(manga)
            elif round(difflib.SequenceMatcher(lambda x: x == "", manga['title_romaji'].lower(), searchText.lower()).ratio(), 3) >= ratio:
                returnList.append(manga)
            elif not (manga['synonyms'] is None):
                for synonym in manga['synonyms']:
                    if round(difflib.SequenceMatcher(lambda x: x == "", synonym.lower(), searchText.lower()).ratio(), 3) >= ratio:
                        returnList.append(manga)
                        break
        return returnList
    except Exception as e:
        traceback.print_exc()
        return None

#Used to determine the closest manga to a given search term in a list
<<<<<<< HEAD
def getClosestManga(searchText, mangaList, isLN=false):
=======
def getClosestManga(searchText, mangaList, isLN=False):
>>>>>>> f3cf995f
    try:
        mangaNameList = []

        for manga in mangaList:
            if isLN and 'novel' not in manga['type'].lower():
                mangaList.remove(manga)
            elif not isLN and 'novel' in manga['type'].lower():
                mangaList.remove(manga)
        
        for manga in mangaList:
            if isLN and 'novel' not in manga['type'].lower():
                mangaList.remove(manga)
            elif not isLN and 'novel' in manga['type'].lower():
                mangaList.remove(manga)

        for manga in mangaList:
            mangaNameList.append(manga['title_english'].lower())
            mangaNameList.append(manga['title_romaji'].lower())

            for synonym in manga['synonyms']:
                 mangaNameList.append(synonym.lower())

        closestNameFromList = difflib.get_close_matches(searchText.lower(), mangaNameList, 1, 0.90)[0]
        
        for manga in mangaList:
            if not ('one shot' in manga['type'].lower()):
                if (manga['title_english'].lower() == closestNameFromList.lower()) or (manga['title_romaji'].lower() == closestNameFromList.lower()):
                    return manga

        for manga in mangaList:                
            for synonym in manga['synonyms']:
                if synonym.lower() == closestNameFromList.lower():
                    return manga

        return None
    except Exception as e:
        #traceback.print_exc()
        return None

setup()<|MERGE_RESOLUTION|>--- conflicted
+++ resolved
@@ -46,18 +46,7 @@
     
 #Sets up the connection to Anilist. You need a token to get stuff from them, which expires every hour.
 def setup():
-<<<<<<< HEAD
 	print('Setting up AniList')
-	try:
-		request = req.post('https://anilist.co/api/auth/access_token', params={'grant_type':'client_credentials', 'client_id':ANICLIENT, 'client_secret':ANISECRET})
-        req.close()
-
-		global access_token
-		access_token = request.json()['access_token']
-	except Exception as e:
-        req.close()
-		print('Error getting Anilist token')
-=======
     try:
         request = req.post('https://anilist.co/api/auth/access_token', params={'grant_type':'client_credentials', 'client_id':ANICLIENT, 'client_secret':ANISECRET})
         req.close()
@@ -67,27 +56,18 @@
     except Exception as e:
         req.close()
         print('Error getting Anilist token')
->>>>>>> f3cf995f
 
 #Returns the closest anime (as a Json-like object) it can find using the given searchtext
 def getAnimeDetails(searchText):
     try:
         htmlSearchText = escape(searchText)
         
-<<<<<<< HEAD
-        request = req.get("https://anilist.co/api/anime/search/" + htmlSearchText, params={'access_token':access_token})
-=======
         request = req.get("https://anilist.co/api/anime/search/" + htmlSearchText, params={'access_token':access_token}, timeout=10)
->>>>>>> f3cf995f
         req.close()
         
         if request.status_code == 401:
             setup()
-<<<<<<< HEAD
-            request = req.get("https://anilist.co/api/anime/search/" + htmlSearchText, params={'access_token':access_token})
-=======
             request = req.get("https://anilist.co/api/anime/search/" + htmlSearchText, params={'access_token':access_token}, timeout=10)
->>>>>>> f3cf995f
             req.close()
 
         #Of the given list of shows, we try to find the one we think is closest to our search term
@@ -113,20 +93,12 @@
 #Gets the "full" anime details (which aren't displayed when we search using the basic function). Gives us cool data like time until the next episode is aired.
 def getFullAnimeDetails(animeID):
      try:
-<<<<<<< HEAD
-        request = req.get("https://anilist.co/api/anime/" + str(animeID), params={'access_token':access_token})
-=======
         request = req.get("https://anilist.co/api/anime/" + str(animeID), params={'access_token':access_token}, timeout=10)
->>>>>>> f3cf995f
         req.close()
 
         if request.status_code == 401:
             setup()
-<<<<<<< HEAD
-            request = req.get("https://anilist.co/api/anime/" + str(animeID), params={'access_token':access_token})
-=======
             request = req.get("https://anilist.co/api/anime/" + str(animeID), params={'access_token':access_token}, timeout=10)
->>>>>>> f3cf995f
             req.close()
         
         if request.status_code == 200:
@@ -134,15 +106,9 @@
         else:
             return None
      except Exception as e:
-<<<<<<< HEAD
-        #traceback.print_exc()
-        req.close()
-        return None
-=======
-          #traceback.print_exc()
-          req.close()
-          return None
->>>>>>> f3cf995f
+        #traceback.print_exc()
+        req.close()
+        return None
 
 #Given a list, it finds the closest anime series it can.
 def getClosestAnime(searchText, animeList):
@@ -182,20 +148,12 @@
     try:
         htmlSearchText = escape(searchText)
         
-<<<<<<< HEAD
-        request = req.get("https://anilist.co/api/manga/search/" + htmlSearchText, params={'access_token':access_token})
-=======
         request = req.get("https://anilist.co/api/manga/search/" + htmlSearchText, params={'access_token':access_token}, timeout=10)
->>>>>>> f3cf995f
         req.close()
         
         if request.status_code == 401:
             setup()
-<<<<<<< HEAD
-            request = req.get("https://anilist.co/api/manga/search/" + htmlSearchText, params={'access_token':access_token})
-=======
             request = req.get("https://anilist.co/api/manga/search/" + htmlSearchText, params={'access_token':access_token}, timeout=10)
->>>>>>> f3cf995f
             req.close()
         
         closestManga = getListOfCloseManga(searchText, request.json())
@@ -203,20 +161,12 @@
 
         for manga in closestManga:
             try:
-<<<<<<< HEAD
-                fullManga = req.get("https://anilist.co/api/manga/" + str(manga['id']) + "/staff", params={'access_token':access_token})
-=======
                 fullManga = req.get("https://anilist.co/api/manga/" + str(manga['id']) + "/staff", params={'access_token':access_token}, timeout=10)
->>>>>>> f3cf995f
                 req.close()
 
                 if fullManga.status_code == 401:
                     setup()
-<<<<<<< HEAD
-                    fullManga = req.get("https://anilist.co/api/manga/" + str(manga['id']) + "/staff", params={'access_token':access_token})
-=======
                     fullManga = req.get("https://anilist.co/api/manga/" + str(manga['id']) + "/staff", params={'access_token':access_token}, timeout=10)
->>>>>>> f3cf995f
                     req.close()
 
                 fullMangaList.append(fullManga.json())
@@ -253,38 +203,22 @@
     return getMangaDetails(searchText, True)
 
 #Returns the closest manga series given a specific search term
-<<<<<<< HEAD
-def getMangaDetails(searchText, isLN=false):
+def getMangaDetails(searchText, isLN=False):
     try:
         htmlSearchText = escape(searchText)
         
-        request = req.get("https://anilist.co/api/manga/search/" + htmlSearchText, params={'access_token':access_token})
-=======
-def getMangaDetails(searchText, isLN=False):
-    try:
-        htmlSearchText = escape(searchText)
-        
         request = req.get("https://anilist.co/api/manga/search/" + htmlSearchText, params={'access_token':access_token}, timeout=10)
->>>>>>> f3cf995f
         req.close()
         
         if request.status_code == 401:
             setup()
-<<<<<<< HEAD
-            request = req.get("https://anilist.co/api/manga/search/" + htmlSearchText, params={'access_token':access_token})
-=======
             request = req.get("https://anilist.co/api/manga/search/" + htmlSearchText, params={'access_token':access_token}, timeout=10)
->>>>>>> f3cf995f
             req.close()
         
         closestManga = getClosestManga(searchText, request.json(), isLN)
 
         if (closestManga is not None):
-<<<<<<< HEAD
-            response = req.get("https://anilist.co/api/manga/" + str(closestManga['id']), params={'access_token':access_token})
-=======
             response = req.get("https://anilist.co/api/manga/" + str(closestManga['id']), params={'access_token':access_token}, timeout=10)
->>>>>>> f3cf995f
             req.close()
             return response.json()
         else:
@@ -298,11 +232,7 @@
 #Returns the closest manga series given an id
 def getMangaDetailsById(mangaId):
     try:
-<<<<<<< HEAD
-        response = req.get("https://anilist.co/api/manga/" + str(mangaId), params={'access_token':access_token})
-=======
         response = req.get("https://anilist.co/api/manga/" + str(mangaId), params={'access_token':access_token}, timeout=10)
->>>>>>> f3cf995f
         req.close()
         return response.json()
     except Exception as e:
@@ -339,11 +269,7 @@
         return None
 
 #Used to determine the closest manga to a given search term in a list
-<<<<<<< HEAD
-def getClosestManga(searchText, mangaList, isLN=false):
-=======
 def getClosestManga(searchText, mangaList, isLN=False):
->>>>>>> f3cf995f
     try:
         mangaNameList = []
 
