'''
Search.py
Returns a built comment created from multiple databases when given a search term.
'''

import MAL
import AnimePlanet as AniP
import AniDB
import Hummingbird
import Anilist
import MU
import NU
import LNDB

import CommentBuilder
import DatabaseHandler

import traceback
import time

import sqlite3
import json

import pprint

USERNAME = ''

try:
    import Config
    USERNAME = Config.username
except ImportError:
    pass

sqlConn = sqlite3.connect('synonyms.db')
sqlCur = sqlConn.cursor()

try:
    sqlCur.execute('SELECT dbLinks FROM synonyms WHERE type = "Manga" and lower(name) = ?', ["despair simulator"])
except sqlite3.Error:
    traceback.print_exc()

#Builds a manga reply from multiple sources
def buildMangaReply(searchText, message, isExpanded, blockTracking=False):
    try:
        ani = None
        mal = None
        mu = None
        ap = None
        
        try:
            sqlCur.execute('SELECT dbLinks FROM synonyms WHERE type = "Manga" and lower(name) = ?', [searchText.lower()])
        except sqlite3.Error as e:
            print(e)

        alternateLinks = sqlCur.fetchone()

        if (alternateLinks):
            synonym = json.loads(alternateLinks[0])       
            
            if (synonym['mal']):
                mal = MAL.getMangaDetails(synonym['mal'][0], synonym['mal'][1])
            if (synonym['ani']):
                ani = Anilist.getMangaDetailsById(synonym['ani'])
            if (synonym['mu']):
                mu = MU.getMangaURLById(synonym['mu'])
            if (synonym['ap']):
                ap = AniP.getMangaURLById(synonym['ap'])

        else:
            #Basic breakdown:
            #If Anilist finds something, use it to find the MAL version.
            #If hits either MAL or Ani, use it to find the MU version.
            #If it hits either, add it to the request-tracking DB.
            ani = Anilist.getMangaDetails(searchText)
            
            if ani:
                try:
                    mal = MAL.getMangaDetails(ani['title_romaji'])
                except:
                    pass

                if not mal:
                    try:
                        mal = MAL.getMangaDetails(ani['title_english'])
                    except:
                        pass

                if not mal:
                    mal = MAL.getMangaDetails(searchText)

            else:
                mal = MAL.getMangaDetails(searchText)

                if mal:
                    ani = Anilist.getMangaDetails(mal['title'])    

        #----- Finally... -----#
        if ani or mal:
            try:
                titleToAdd = ''
                if mal:
                    titleToAdd = mal['title']
                else:
                    try:
                        titleToAdd = ani['title_english']
                    except:
                        titleToAdd = ani['title_romaji']

                
                if not alternateLinks:
                    #MU stuff
                    if mal:
                        mu = MU.getMangaURL(mal['title'])
                    else:
                        mu = MU.getMangaURL(ani['title_romaji'])

                    #Do the anime-planet stuff
                    if mal and not ap:
                        if mal['title'] and not ap:
                            ap = AniP.getMangaURL(mal['title'])
                        if mal['english'] and not ap:
                            ap = AniP.getMangaURL(mal['english'])
                        if mal['synonyms'] and not ap:
                            for synonym in mal['synonyms']:
                                if ap:
                                    break
                                ap = AniP.getMangaURL(synonym)

                    if ani and not ap:
                        if ani['title_english'] and not ap:
                            ap = AniP.getMangaURL(ani['title_english'])
                        if ani['title_romaji'] and not ap:
                            ap = AniP.getMangaURL(ani['title_romaji'])
                        if ani['synonyms'] and not ap:
                            for synonym in ani['synonyms']:
                                if ap:
                                    break
                                ap = AniP.getMangaURL(synonym)
                if not blockTracking:
<<<<<<< HEAD
                    DatabaseHandler.addRequest(titleToAdd, 'Manga', message.author.id, message.server)
=======
                    DatabaseHandler.addRequest(titleToAdd, 'Manga', message.author.id, message.server.id)
>>>>>>> 66e94386
            except:
                traceback.print_exc()
                pass
        
        return CommentBuilder.buildMangaComment(isExpanded, mal, ani, mu, ap)
        
    except Exception as e:
        traceback.print_exc()
        return None

#Builds a manga search for a specific series by a specific author
def buildMangaReplyWithAuthor(searchText, authorName, message, isExpanded, blockTracking=False):
    try:        
        ani = Anilist.getMangaWithAuthor(searchText, authorName)
        mal = None
        mu = None
        ap = None
        
        if ani:
            mal = MAL.getMangaCloseToDescription(searchText, ani['description'])
            ap = AniP.getMangaURL(ani['title_english'], authorName)
        else:
            ap = AniP.getMangaURL(searchText, authorName)

        mu = MU.getMangaWithAuthor(searchText, authorName)

        if ani:
            try:
                titleToAdd = ''
                if mal is not None:
                    titleToAdd = mal['title']
                else:
                    titleToAdd = ani['title_english']
				
                if not blockTracking:
<<<<<<< HEAD
                    DatabaseHandler.addRequest(titleToAdd, 'Manga', message.author.id, message.server)
=======
                    DatabaseHandler.addRequest(titleToAdd, 'Manga', message.author.id, message.server.id)
>>>>>>> 66e94386
            except:
                traceback.print_exc()
                pass
            
            return CommentBuilder.buildMangaComment(isExpanded, mal, ani, mu, ap)
    
    except Exception as e:
        traceback.print_exc()
        return None

#Builds an anime reply from multiple sources
def buildAnimeReply(searchText, message, isExpanded, blockTracking=False):
    try:
        mal = {'search_function': MAL.getAnimeDetails,
                'synonym_function': MAL.getSynonyms,
                'checked_synonyms': [],
                'result': None}
        hb = {'search_function': Hummingbird.getAnimeDetails,
                'synonym_function': Hummingbird.getSynonyms,
                'checked_synonyms': [],
                'result': None}
        ani = {'search_function': Anilist.getAnimeDetails,
                'synonym_function': Anilist.getSynonyms,
                'checked_synonyms': [],
                'result': None}
        ap = {'search_function': AniP.getAnimeURL,
                'result': None}
        adb = {'search_function': AniDB.getAnimeURL,
                'result': None}
        
        try:
            sqlCur.execute('SELECT dbLinks FROM synonyms WHERE type = "Anime" and lower(name) = ?', [searchText.lower()])
        except sqlite3.Error as e:
            print(e)

        alternateLinks = sqlCur.fetchone()

        if (alternateLinks):
            synonym = json.loads(alternateLinks[0])

            if synonym:
                malsyn = None
                if 'mal' in synonym and synonym['mal']:
                    malsyn = synonym['mal']

                hbsyn = None
                if 'hb' in synonym and synonym['hb']:
                    hbsyn = synonym['hb']

                anisyn = None
                if 'ani' in synonym and synonym['ani']:
                    anisyn = synonym['ani']

                apsyn = None
                if 'ap' in synonym and synonym['ap']:
                    apsyn = synonym['ap']

                adbsyn = None
                if 'adb' in synonym and synonym['adb']:
                    adbsyn = synonym['adb']

                mal['result'] = MAL.getAnimeDetails(malsyn[0],malsyn[1]) if malsyn else None
                hb['result'] = Hummingbird.getAnimeDetailsById(hbsyn) if hbsyn else None
                ani['result'] = Anilist.getAnimeDetailsById(anisyn) if anisyn else None
                ap['result'] = AniP.getAnimeURLById(apsyn) if apsyn else None
                adb['result'] = AniDB.getAnimeURLById(adbsyn) if adbsyn else None
                
        else:
            data_sources = [ani, hb, mal]
            #aux_sources = [ap, adb]
            aux_sources = [ap]

            synonyms = set([searchText])

            for x in range(len(data_sources)):
                for source in data_sources:
                    if source['result']:
                        break
                    else:
                        for synonym in synonyms:
                            if synonym in source['checked_synonyms']:
                                continue

                            source['result'] = source['search_function'](synonym)
                            source['checked_synonyms'].append(synonym)

                            if source['result']:
                                break

                    if source['result']:
                        synonyms.update([synonym.lower() for synonym in source['synonym_function'](source['result'])])

            for source in aux_sources:
                for synonym in synonyms:     
                    source['result'] = source['search_function'](synonym)

                    if source['result']:
                        break

        if ani['result'] or hb['result'] or mal['result']:
            try:
                titleToAdd = ''
                if mal['result']:
                    titleToAdd = mal['result']['title']
                if hb['result']:
                    titleToAdd = hb['result']['title']
                if ani['result']:
                    titleToAdd = ani['result']['title_romaji']

                if not blockTracking:
<<<<<<< HEAD
                    DatabaseHandler.addRequest(titleToAdd, 'Anime', message.author.id, message.server)
=======
                    DatabaseHandler.addRequest(titleToAdd, 'Anime', message.author.id, message.server.id)
>>>>>>> 66e94386
            except:
                traceback.print_exc()
                pass
        
        return CommentBuilder.buildAnimeComment(isExpanded, mal['result'], hb['result'], ani['result'], ap['result'], adb['result'])

    except Exception as e:
        traceback.print_exc()
        return None

#Builds an LN reply from multiple sources
def buildLightNovelReply(searchText, isExpanded, message, blockTracking=False):
    try:
        mal = {'search_function': MAL.getLightNovelDetails,
                'synonym_function': MAL.getSynonyms,
                'checked_synonyms': [],
                'result': None}
        ani = {'search_function': Anilist.getLightNovelDetails,
                'synonym_function': Anilist.getSynonyms,
                'checked_synonyms': [],
                'result': None}
        nu = {'search_function': NU.getLightNovelURL,
                'result': None}
        lndb = {'search_function': LNDB.getLightNovelURL,
                'result': None}
        
        try:
            sqlCur.execute('SELECT dbLinks FROM synonyms WHERE type = "LN" and lower(name) = ?', [searchText.lower()])
        except sqlite3.Error as e:
            print(e)

        alternateLinks = sqlCur.fetchone()

        if (alternateLinks):
            synonym = json.loads(alternateLinks[0])

            if synonym:
                malsyn = None
                if 'mal' in synonym and synonym['mal']:
                    malsyn = synonym['mal']

                anisyn = None
                if 'ani' in synonym and synonym['ani']:
                    anisyn = synonym['ani']

                nusyn = None
                if 'nu' in synonym and synonym['nu']:
                    nusyn = synonym['nu']

                lndbsyn = None
                if 'lndb' in synonym and synonym['lndb']:
                    lndbsyn = synonym['lndb']

                mal['result'] = MAL.getLightNovelDetails(malsyn[0],malsyn[1]) if malsyn else None
                ani['result'] = Anilist.getMangaDetailsById(anisyn) if anisyn else None
                nu['result'] = NU.getLightNovelById(nusyn) if nusyn else None
                lndb['result'] = LNDB.getLightNovelById(lndbsyn) if lndbsyn else None
                
        else:
            data_sources = [ani, mal]
            aux_sources = [nu, lndb]

            synonyms = set([searchText])

            for x in range(len(data_sources)):
                for source in data_sources:
                    if source['result']:
                        break
                    else:
                        for synonym in synonyms:
                            if synonym in source['checked_synonyms']:
                                continue

                            source['result'] = source['search_function'](synonym)
                            source['checked_synonyms'].append(synonym)

                            if source['result']:
                                break

                    if source['result']:
                        synonyms.update([synonym.lower() for synonym in source['synonym_function'](source['result'])])

            for source in aux_sources:
                for synonym in synonyms:     
                    source['result'] = source['search_function'](synonym)

                    if source['result']:
                        break

        if ani['result'] or mal['result']:
            try:
                titleToAdd = ''
                if mal['result']:
                    titleToAdd = mal['result']['title']
                if ani['result']:
                    try:
                        titleToAdd = ani['result']['title_romaji']
                    except:
                        titleToAdd = ani['result']['title_english']

                if (str(message.server).lower is not 'nihilate') and (str(message.server).lower is not 'roboragi') and not blockTracking:
                    DatabaseHandler.addRequest(titleToAdd, 'LN', message.author.id, message.server.id)
            except:
                traceback.print_exc()
                pass
        
        return CommentBuilder.buildLightNovelComment(isExpanded, mal['result'], ani['result'], nu['result'], lndb['result'])

    except Exception as e:
        traceback.print_exc()
        return None

#Checks if the bot is the parent of this comment.
def isBotAParent(comment, reddit):
    try:
        parentComment = reddit.get_info(thing_id=comment.parent_id)

        if (parentComment.author.name == USERNAME):
            return True
        else:
            return False
            
    except:
        #traceback.print_exc()
        return False

#Checks if the message is valid (i.e. not already seen, not a post by Roboragi and the parent commenter isn't Roboragi)
def isValidMessage(message):
    try:
        if (DatabaseHandler.messageExists(message.id)):
            return False

        try:
            if (message.author.name == USERNAME):
<<<<<<< HEAD
                DatabaseHandler.addMessage(message.id, message.author.id, message.server, False)
=======
                DatabaseHandler.addMessage(message.id, message.author.id, message.server.id, False)
>>>>>>> 66e94386
                return False
        except:
            pass

        return True
        
    except:
        traceback.print_exc()
        return False

#Checks if a submission is valid (i.e. not already seen, not a submission by Roboragi). This WAS used before, but I have since removed the functionality it was relevant to.
def isValidSubmission(submission):
    try:
        if (DatabaseHandler.messageExists(submission.id)):
            return False

        try:
            if (submission.author.name == 'Roboragi'):
                DatabaseHandler.addMessage(submission.id, submission.author.name, submission.subreddit, False)
                return False
        except:
            pass

        return True
        
    except:
        traceback.print_exc()
        return False<|MERGE_RESOLUTION|>--- conflicted
+++ resolved
@@ -137,11 +137,7 @@
                                     break
                                 ap = AniP.getMangaURL(synonym)
                 if not blockTracking:
-<<<<<<< HEAD
-                    DatabaseHandler.addRequest(titleToAdd, 'Manga', message.author.id, message.server)
-=======
                     DatabaseHandler.addRequest(titleToAdd, 'Manga', message.author.id, message.server.id)
->>>>>>> 66e94386
             except:
                 traceback.print_exc()
                 pass
@@ -177,11 +173,7 @@
                     titleToAdd = ani['title_english']
 				
                 if not blockTracking:
-<<<<<<< HEAD
-                    DatabaseHandler.addRequest(titleToAdd, 'Manga', message.author.id, message.server)
-=======
                     DatabaseHandler.addRequest(titleToAdd, 'Manga', message.author.id, message.server.id)
->>>>>>> 66e94386
             except:
                 traceback.print_exc()
                 pass
@@ -292,11 +284,7 @@
                     titleToAdd = ani['result']['title_romaji']
 
                 if not blockTracking:
-<<<<<<< HEAD
-                    DatabaseHandler.addRequest(titleToAdd, 'Anime', message.author.id, message.server)
-=======
                     DatabaseHandler.addRequest(titleToAdd, 'Anime', message.author.id, message.server.id)
->>>>>>> 66e94386
             except:
                 traceback.print_exc()
                 pass
@@ -431,11 +419,7 @@
 
         try:
             if (message.author.name == USERNAME):
-<<<<<<< HEAD
-                DatabaseHandler.addMessage(message.id, message.author.id, message.server, False)
-=======
                 DatabaseHandler.addMessage(message.id, message.author.id, message.server.id, False)
->>>>>>> 66e94386
                 return False
         except:
             pass
